import os, json, yaml
import logging

<<<<<<< HEAD
from filehash import FileHash
from importlib import import_module
from io import BytesIO
from typing import Callable, List, _GenericAlias

logger = logging.getLogger(__name__)
=======
from typing import Callable, List
import itertools

>>>>>>> 282b5bd5

# Distinct types that are actually the same (effectively)
TYPE_ALIASES = {
    'itk_geometry': 'itk_volume'
}


def to_sql_field(s):
    filter1 = s.replace(".","_").replace(" ","_")
    filter2 = ''.join(e for e in filter1 if e.isalnum() or e=='_')
    return filter2

def to_sql_value(s):
    if isinstance(s, str): return f"'{s}'"
    if not s==s:  return 'Null'
    if s is None: return 'Null'
    else: return f"{s}"


def clean_nested_colname(s):
    """
    Removes map name for MapType columns.
    e.g. metadata.SeriesInstanceUID -> SeriesInstanceUID
    """
    return s[s.find('.')+1:]

def generate_uuid(path, prefix):
    """
    Returns hash of the file given path, preceded by the prefix.
    :param path: file path e.g. file:/path/to/file
    :param prefix: list e.g. ["SVGEOJSON","default-label"]
    :return: string uuid
    """
    posix_file_path = path.split(':')[-1]

    rec_hash = FileHash('sha256').hash_file(posix_file_path)
    prefix.append(rec_hash)
    return "-".join(prefix)


def generate_uuid_binary(content, prefix):
    """
    Returns hash of the binary, preceded by the prefix.
    :param content: binary
    :param prefix: list e.g. ["FEATURE"]
    :return: string uuid
    """
    content = BytesIO(content)

    import EnsureByteContext
    with EnsureByteContext.EnsureByteContext():
        uuid = FileHash('sha256').hash_file(content)

    prefix.append(uuid)
    return "-".join(prefix)


def generate_uuid_dict(json_str, prefix):
    """
    Returns hash of the json string, preceded by the prefix.
    :param json_str: str representation of json
    :param prefix: list e.g. ["SVGEOJSON","default-label"]
    :return: v
    """
    json_bytes = json.dumps(json_str).encode('utf-8')

    import EnsureByteContext
    with EnsureByteContext.EnsureByteContext():
        uuid = FileHash('sha256').hash_file(BytesIO(json_bytes))

    prefix.append(uuid)
    return "-".join(prefix)

def does_not_contain(token, value):
    """
    Validate that `token` is not a substring of `value`

    :param: token: string e.g. : | .
    :param: value: dictionary, list, or str
    """
    if isinstance(value, str):
        if token in value:
            raise ValueError(f"{value} cannot contain {token}")

    if isinstance(value, list):
        if any([token in v for v in value]):
            raise ValueError(str(value) + f" cannot contain {token}")

    if isinstance(value, dict):
        if any([isinstance(key, str) and token in key or isinstance(val, str) and token in val for key,val in value.items()]):
            raise ValueError(str(value) + f" cannot contain {token}")

    return True


def replace_token(token, token_replacement, value):
    """
    Replace `token` with `token_replacement` in `value`

    :param: token: string e.g. : | .
    :param: token_replacement: string e.g. _ -
    :param: value: dictionary, list, or str
    """
    if isinstance(value, str):
        return value.replace(token, token_replacement)

    if isinstance(value, list):
        new_value = []
        for v in value:
            new_value.append(v.replace(token, token_replacement))
        return new_value

    if isinstance(value, dict):
        new_value = {}
        for key,val in value.items():
            new_key, new_val = key, val
            if isinstance(key, str):
                new_key = key.replace(token, token_replacement)
            if isinstance(val, str):
                new_val = val.replace(token, token_replacement)
            new_value[new_key] = new_val

        return new_value

    return value



def grouper(iterable, n):
    """ Turn an iterable into an iterable of iterables

    'None' should not be a member of the input iterable as it is removed to handle the fillvalues
    
    Args:
        iterable (iterable): an iterable
        n (int): sie of chunks
        fillvalue
    
    Returns:
        iterable[iterable]
    """
    args = [iter(iterable)] * n
    return [[entry for entry in iterable if entry is not None]
            for iterable in itertools.zip_longest(*args, fillvalue=None)]


def get_method_data(cohort_id, method_id):
    """
    Return method dict

    :param: cohort_id: string
    :param: method_id: string
    """

    method_dir = os.path.join(os.environ['MIND_GPFS_DIR'], "data", cohort_id, "methods")
    with open(os.path.join(method_dir, f'{method_id}.json')) as json_file:
        method_config = json.load(json_file)['params']
    return method_config

def get_absolute_path(module_path, relative_path):
    """ Given the path to a module file and the path, relative to the module file, of another file
    that needs to be referenced in the module, this method returns the absolute path of the file
    that needs to be referenced.

    This method makes it possible to resolve absolute paths to files in any environment a
    module and the referenced files are deployed to.

    :param module_path path to the module. Use '__file__' from the module.
    :param relative_path path to the file that needs to be referenced by the module. The path must
    be relative to the module.
    :return absolute path to file with the specified relative_path
    """
    path = os.path.join(os.path.dirname(module_path), relative_path)

    # resolve any back-paths with ../ to simplify absolute path
    return os.path.realpath(path)

def validate_params(given_params: dict, params_list: List[tuple]):
    """Ensure that a dictonary of params or keyword arguments is correct given a parameter list

    Checks that neccessary parameters exist, and that their type can be casted corretly. There's special logic for list, json, and dictonary types

    Args:
        given_params (dict): keyword arguments to check types
        params_list (List[tuple]): param list, where each element is the parameter (name, type)

    Returns:
        dict: Validated and casted keyword argument dictonary
    """
    logger = logging.getLogger(__name__)

    d_params = {}
    for name, dtype in params_list:
        if given_params.get(name, None) == None: 
            raise RuntimeError(f"Param {name} of type {dtype} was never set, but required by transform, please check your input variables.")
        try:
            if 'List' in str(dtype):
                if type (given_params[name])==list:
                    d_params[name] = given_params[name]
                else:
                    d_params[name] = [dtype.__args__[0](s) for s in given_params[name].split(',')]
            elif dtype==dict:
                if type (given_params[name])==dict:
                    d_params[name] = given_params[name]
                else:
                    d_params[name] = {s.split('=')[0] : s.split('=')[1] for s in given_params[name].split(',')}
            elif dtype==json:
                if type (given_params[name])==dict:
                    d_params[name] = given_params[name]
                else:
                    d_params[name] = json.loads(given_params[name])
            elif type(dtype)==type:
                d_params[name] = dtype(given_params[name])
            elif type(dtype) == _GenericAlias: # check for parameterized generics like List[str]
                d_params[name] = given_params[name]
            else:
                raise RuntimeError(f"Type {type(dtype)} invalid!")

        except ValueError:
            raise RuntimeError(f"Param {name} could not be cast to {dtype}")

        except RuntimeError as e:
            raise e
        logger.info (f"Param {name} set = {d_params[name]}")
    return d_params


def expand_inputs(given_params: dict):
    """For special input_* parameters, see if we should infer the input given an output/result directory

    Args:
        given_params (dict): keyword arguments to check types

    Returns:
        dict: Input- expanded keyword argument dictonary
    """
    d_params = {}

    for key, value in given_params.items():
        if 'input_' in key: # We want to treat input_ params a bit differently

            # For some inputs, they may be defined as a directory, where metadata about them is at the provided directory path
            expected_metadata = os.path.join(value, 'metadata.yml')
            print (expected_metadata)
            if os.path.isdir(value) and os.path.exists(expected_metadata): # Check for this metadata file
                # We supplied an inferred input from some previous output, so figure it out from the metadata of this output fold

                with open(expected_metadata, 'r') as yaml_file:
                    metadata = yaml.safe_load(yaml_file)

                # Output names/slots are same as input names/slots, just without input_ prefix
                input_type = key.replace('input_', '')

                # Convert any known type aliases 
                input_type = TYPE_ALIASES.get(input_type, input_type)

                # Query the metadata dictionary for that type
                expanded_input = metadata.get (input_type, None)

                # Tree output_directories should never be passed to functions which cannot accept them
                if expanded_input is None:
                    raise RuntimeError (f"No matching output slot of type [{key.replace('input_', '')}] at given input directory")

                logger.info(f"Expanded input {value} -> {expanded_input}")

                d_params[key] = expanded_input
            else:
                d_params[key] = value
        else:
            d_params[key] = value

    return d_params


def cli_runner(cli_kwargs: dict, cli_params: List[tuple], cli_function: Callable[..., dict]):
    """For special input_* parameters, see if we should infer the input given an output/result directory

    Args:
        cli_kwargs (dict): keyword arguments from the CLI call
        cli_params (List[tuple]): param list, where each element is the parameter (name, type)
        cli_function (Callable[..., dict]): cli_function entry point, should accept exactly the arguments given by cli_params
    
    Returns:
        None

    """
    logger.info (f"Running {cli_function} with {cli_kwargs}")
    kwargs = {}
    if not 'output_dir' in cli_kwargs.keys():
        raise RuntimeError("CLI Runners assume an output directory")

    # Get params from param file
    if cli_kwargs.get('method_param_path'):
        with open(cli_kwargs.get('method_param_path'), 'r') as yaml_file:
            yaml_kwargs = yaml.safe_load(yaml_file)
        kwargs.update(yaml_kwargs) # Fill from json
    
    for key in list(cli_kwargs.keys()):
        if cli_kwargs[key] is None: del cli_kwargs[key]

    # Override with CLI arguments
    kwargs.update(cli_kwargs)

    kwargs = validate_params(kwargs, cli_params)

    # Expand implied inputs
    kwargs = expand_inputs(kwargs)

    output_dir = kwargs['output_dir']
    os.makedirs(output_dir, exist_ok=True)

    # Nice little log break
    print("\n" + "-"*35 + f' Running {cli_function.__name__} ' + "-" *35 + "\n")

    result = cli_function(**kwargs)

    kwargs.update(result)

    with open(os.path.join(output_dir, "metadata.yml"), "w") as fp:
        yaml.dump(kwargs, fp)
        # json.dump(kwargs, fp, indent=4, sort_keys=True)
    
    logger.info("Done.")


def load_func(dotpath : str):
    """load function in module from a parsed yaml string

    Args:
        dotpath (str): module/function name written as a string (ie torchvision.models.resnet34)
    Returns: 
        The inferred module itself, not the string representation
    """
    module_, func = dotpath.rsplit(".", maxsplit=1)
    m = import_module(module_)
    return getattr(m, func)<|MERGE_RESOLUTION|>--- conflicted
+++ resolved
@@ -1,18 +1,14 @@
 import os, json, yaml
 import logging
 
-<<<<<<< HEAD
 from filehash import FileHash
 from importlib import import_module
 from io import BytesIO
 from typing import Callable, List, _GenericAlias
+import itertools
 
 logger = logging.getLogger(__name__)
-=======
-from typing import Callable, List
-import itertools
-
->>>>>>> 282b5bd5
+
 
 # Distinct types that are actually the same (effectively)
 TYPE_ALIASES = {
