import os, json, yaml
import logging

<<<<<<< HEAD
from filehash import FileHash
from importlib import import_module
from io import BytesIO
from typing import Callable, List, _GenericAlias
=======

from luna.common.CodeTimer import CodeTimer
from typing import Callable, List
>>>>>>> 8913e081
import itertools

logger = logging.getLogger(__name__)


# Distinct types that are actually the same (effectively)
TYPE_ALIASES = {
    'itk_geometry': 'itk_volume'
}


def to_sql_field(s):
    filter1 = s.replace(".","_").replace(" ","_")
    filter2 = ''.join(e for e in filter1 if e.isalnum() or e=='_')
    return filter2

def to_sql_value(s):
    if isinstance(s, str): return f"'{s}'"
    if not s==s:  return 'Null'
    if s is None: return 'Null'
    else: return f"{s}"


def clean_nested_colname(s):
    """
    Removes map name for MapType columns.
    e.g. metadata.SeriesInstanceUID -> SeriesInstanceUID
    """
    return s[s.find('.')+1:]

def generate_uuid(path, prefix):
    """
    Returns hash of the file given path, preceded by the prefix.
    :param path: file path e.g. file:/path/to/file
    :param prefix: list e.g. ["SVGEOJSON","default-label"]
    :return: string uuid
    """
    posix_file_path = path.split(':')[-1]

    rec_hash = FileHash('sha256').hash_file(posix_file_path)
    prefix.append(rec_hash)
    return "-".join(prefix)


def generate_uuid_binary(content, prefix):
    """
    Returns hash of the binary, preceded by the prefix.
    :param content: binary
    :param prefix: list e.g. ["FEATURE"]
    :return: string uuid
    """
    content = BytesIO(content)

    import EnsureByteContext
    with EnsureByteContext.EnsureByteContext():
        uuid = FileHash('sha256').hash_file(content)

    prefix.append(uuid)
    return "-".join(prefix)


def generate_uuid_dict(json_str, prefix):
    """
    Returns hash of the json string, preceded by the prefix.
    :param json_str: str representation of json
    :param prefix: list e.g. ["SVGEOJSON","default-label"]
    :return: v
    """
    json_bytes = json.dumps(json_str).encode('utf-8')

    import EnsureByteContext
    with EnsureByteContext.EnsureByteContext():
        uuid = FileHash('sha256').hash_file(BytesIO(json_bytes))

    prefix.append(uuid)
    return "-".join(prefix)

def does_not_contain(token, value):
    """
    Validate that `token` is not a substring of `value`

    :param: token: string e.g. : | .
    :param: value: dictionary, list, or str
    """
    if isinstance(value, str):
        if token in value:
            raise ValueError(f"{value} cannot contain {token}")

    if isinstance(value, list):
        if any([token in v for v in value]):
            raise ValueError(str(value) + f" cannot contain {token}")

    if isinstance(value, dict):
        if any([isinstance(key, str) and token in key or isinstance(val, str) and token in val for key,val in value.items()]):
            raise ValueError(str(value) + f" cannot contain {token}")

    return True


def replace_token(token, token_replacement, value):
    """
    Replace `token` with `token_replacement` in `value`

    :param: token: string e.g. : | .
    :param: token_replacement: string e.g. _ -
    :param: value: dictionary, list, or str
    """
    if isinstance(value, str):
        return value.replace(token, token_replacement)

    if isinstance(value, list):
        new_value = []
        for v in value:
            new_value.append(v.replace(token, token_replacement))
        return new_value

    if isinstance(value, dict):
        new_value = {}
        for key,val in value.items():
            new_key, new_val = key, val
            if isinstance(key, str):
                new_key = key.replace(token, token_replacement)
            if isinstance(val, str):
                new_val = val.replace(token, token_replacement)
            new_value[new_key] = new_val

        return new_value

    return value



def grouper(iterable, n):
    """ Turn an iterable into an iterable of iterables

    'None' should not be a member of the input iterable as it is removed to handle the fillvalues
    
    Args:
        iterable (iterable): an iterable
        n (int): sie of chunks
        fillvalue
    
    Returns:
        iterable[iterable]
    """
    args = [iter(iterable)] * n
    return [[entry for entry in iterable if entry is not None]
            for iterable in itertools.zip_longest(*args, fillvalue=None)]


def get_method_data(cohort_id, method_id):
    """
    Return method dict

    :param: cohort_id: string
    :param: method_id: string
    """

    method_dir = os.path.join(os.environ['MIND_GPFS_DIR'], "data", cohort_id, "methods")
    with open(os.path.join(method_dir, f'{method_id}.json')) as json_file:
        method_config = json.load(json_file)['params']
    return method_config

def get_absolute_path(module_path, relative_path):
    """ Given the path to a module file and the path, relative to the module file, of another file
    that needs to be referenced in the module, this method returns the absolute path of the file
    that needs to be referenced.

    This method makes it possible to resolve absolute paths to files in any environment a
    module and the referenced files are deployed to.

    :param module_path path to the module. Use '__file__' from the module.
    :param relative_path path to the file that needs to be referenced by the module. The path must
    be relative to the module.
    :return absolute path to file with the specified relative_path
    """
    path = os.path.join(os.path.dirname(module_path), relative_path)

    # resolve any back-paths with ../ to simplify absolute path
    return os.path.realpath(path)

def validate_params(given_params: dict, params_list: List[tuple]):
    """Ensure that a dictonary of params or keyword arguments is correct given a parameter list

    Checks that neccessary parameters exist, and that their type can be casted corretly. There's special logic for list, json, and dictonary types

    Args:
        given_params (dict): keyword arguments to check types
        params_list (List[tuple]): param list, where each element is the parameter (name, type)

    Returns:
        dict: Validated and casted keyword argument dictonary
    """
    logger = logging.getLogger(__name__)

    d_params = {}
    for name, dtype in params_list:
        if given_params.get(name, None) == None: 
            raise RuntimeError(f"Param {name} of type {dtype} was never set, but required by transform, please check your input variables.")
        try:
            if 'List' in str(dtype):
                if type (given_params[name])==list:
                    d_params[name] = given_params[name]
                else:
                    d_params[name] = [dtype.__args__[0](s) for s in given_params[name].split(',')]
            elif dtype==dict:
                if type (given_params[name])==dict:
                    d_params[name] = given_params[name]
                else:
                    d_params[name] = {s.split('=')[0] : s.split('=')[1] for s in given_params[name].split(',')}
            elif dtype==json:
                if type (given_params[name])==dict:
                    d_params[name] = given_params[name]
                else:
                    d_params[name] = json.loads(given_params[name])
            elif type(dtype)==type:
                d_params[name] = dtype(given_params[name])
            elif type(dtype) == _GenericAlias: # check for parameterized generics like List[str]
                d_params[name] = given_params[name]
            else:
                raise RuntimeError(f"Type {type(dtype)} invalid!")

        except ValueError:
            raise RuntimeError(f"Param {name} could not be cast to {dtype}")

        except RuntimeError as e:
            raise e
        logger.info (f"Param {name} set = {d_params[name]}")
    return d_params


def expand_inputs(given_params: dict):
    """For special input_* parameters, see if we should infer the input given an output/result directory

    Args:
        given_params (dict): keyword arguments to check types

    Returns:
        dict: Input- expanded keyword argument dictonary
    """
    d_params = {}

    for key, value in given_params.items():
        if 'input_' in key: # We want to treat input_ params a bit differently

            # For some inputs, they may be defined as a directory, where metadata about them is at the provided directory path
            expected_metadata = os.path.join(value, 'metadata.yml')
            print (expected_metadata)
            if os.path.isdir(value) and os.path.exists(expected_metadata): # Check for this metadata file
                # We supplied an inferred input from some previous output, so figure it out from the metadata of this output fold

                with open(expected_metadata, 'r') as yaml_file:
                    metadata = yaml.safe_load(yaml_file)

                # Output names/slots are same as input names/slots, just without input_ prefix
                input_type = key.replace('input_', '')

                # Convert any known type aliases 
                input_type = TYPE_ALIASES.get(input_type, input_type)

                # Query the metadata dictionary for that type
                expanded_input = metadata.get (input_type, None)

                # Tree output_directories should never be passed to functions which cannot accept them
                if expanded_input is None:
                    raise RuntimeError (f"No matching output slot of type [{key.replace('input_', '')}] at given input directory")

                logger.info(f"Expanded input {value} -> {expanded_input}")

                d_params[key] = expanded_input
            else:
                d_params[key] = value
        else:
            d_params[key] = value

    return d_params


def cli_runner(cli_kwargs: dict, cli_params: List[tuple], cli_function: Callable[..., dict]):
    """For special input_* parameters, see if we should infer the input given an output/result directory

    Args:
        cli_kwargs (dict): keyword arguments from the CLI call
        cli_params (List[tuple]): param list, where each element is the parameter (name, type)
        cli_function (Callable[..., dict]): cli_function entry point, should accept exactly the arguments given by cli_params
    
    Returns:
        None

    """
    logger.info (f"Running {cli_function} with {cli_kwargs}")
    kwargs = {}
    if not 'output_dir' in cli_kwargs.keys():
        raise RuntimeError("CLI Runners assume an output directory")

    # Get params from param file
    if cli_kwargs.get('method_param_path'):
        with open(cli_kwargs.get('method_param_path'), 'r') as yaml_file:
            yaml_kwargs = yaml.safe_load(yaml_file)
        kwargs.update(yaml_kwargs) # Fill from json
    
    for key in list(cli_kwargs.keys()):
        if cli_kwargs[key] is None: del cli_kwargs[key]

    # Override with CLI arguments
    kwargs.update(cli_kwargs)

    kwargs = validate_params(kwargs, cli_params)

    # Expand implied inputs
    kwargs = expand_inputs(kwargs)

    output_dir = kwargs['output_dir']
    os.makedirs(output_dir, exist_ok=True)

    # Nice little log break
    print("\n" + "-"*35 + f' Running transform::{cli_function.__name__} ' + "-" *35 + "\n")

    with CodeTimer(logger, name=f'transform::{cli_function.__name__}'):
        result = cli_function(**kwargs)

    
    kwargs.update(result)

    with open(os.path.join(output_dir, "metadata.yml"), "w") as fp:
        yaml.dump(kwargs, fp)
        # json.dump(kwargs, fp, indent=4, sort_keys=True)
    
    logger.info("Done.")


def load_func(dotpath : str):
    """load function in module from a parsed yaml string

    Args:
        dotpath (str): module/function name written as a string (ie torchvision.models.resnet34)
    Returns: 
        The inferred module itself, not the string representation
    """
    module_, func = dotpath.rsplit(".", maxsplit=1)
    m = import_module(module_)
    return getattr(m, func)<|MERGE_RESOLUTION|>--- conflicted
+++ resolved
@@ -1,16 +1,11 @@
 import os, json, yaml
 import logging
 
-<<<<<<< HEAD
 from filehash import FileHash
 from importlib import import_module
 from io import BytesIO
 from typing import Callable, List, _GenericAlias
-=======
-
 from luna.common.CodeTimer import CodeTimer
-from typing import Callable, List
->>>>>>> 8913e081
 import itertools
 
 logger = logging.getLogger(__name__)
