--- conflicted
+++ resolved
@@ -69,7 +69,6 @@
             # Get supervoxels
             n_segments = int(n_segments)
 
-<<<<<<< HEAD
             img_segments = get_supervoxels(img_obj=res_img_obj, roi_obj=res_roi_obj, settings=settings, n_segments=n_segments)
 
             # Determine overlap of supervoxels with contour
@@ -94,17 +93,6 @@
             print (f"For [{n_segments}], average segment size: {average_segment_size}, volume per candiates: {tumor_surface_area/ len(candidate_indices)}")
 
             if average_segment_size < 100: break
-=======
-        # Include supervoxels with 90% coverage and exclude those with less then 20% coverage
-        a = 0.7
-        b = 0.3
-        
-        overlap_fract[overlap_fract > a] = 1.0
-        overlap_fract[overlap_fract < b] = 0.0
-
-        candidate_indices  = overlap_indices[np.logical_and( overlap_fract > 0.0 , overlap_fract < 1.0 )]
-        candidate_segments = np.where( np.isin(img_segments, candidate_indices), img_segments, 0 )
->>>>>>> e6b26d84
 
         print ("Candidate segments: ", len(candidate_indices), " complexity: ", 2**len(candidate_indices))
 
