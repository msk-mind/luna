--- conflicted
+++ resolved
@@ -10,7 +10,6 @@
 from data_processing.common.custom_logger import init_logger
 from data_processing.common.sparksession import SparkConfig
 from data_processing.common.Neo4jConnection import Neo4jConnection
-from data_processing.common.EnsureByteContext import EnsureByteContext 
 
 from pyspark.sql.functions import udf, lit
 from pyspark.sql.types import StringType
@@ -31,14 +30,9 @@
 
     file_path = path.split(':')[-1]
     content = BytesIO(content)
-<<<<<<< HEAD
 
     import EnsureByteContext 
     with EnsureByteContext.EnsureByteContext():
-=======
-    
-    with EnsureByteContext():
->>>>>>> 3ee48a58
         dcm_hash = FileHash('sha256').hash_file(content)
 
     dicom_record_uuid = f'DICOM-{dcm_hash}'
@@ -69,11 +63,7 @@
         # if type(elem.value) in [pydicom.sequence.Sequence]: print ( elem.keyword, type(elem.value), elem.value)
 
     kv['dicom_record_uuid'] = record.dicom_record_uuid      
-<<<<<<< HEAD
     with open(os.path.join(json_path, filename), 'w') as f:
-=======
-    with open(os.path.join(os.environ["TMPJSON_PATH"], filename), 'w') as f:
->>>>>>> 3ee48a58
         json.dump(kv, f)
 
 
@@ -166,7 +156,7 @@
 
     spark = SparkConfig().spark_session(config_file, "data_processing.radiology.proxy_table.generate")
     json_path = os.environ["TMPJSON_PATH"]
-    logger.info(json_path)
+
     # setup for using external py in udf
     sys.path.append("data_processing/common")
     importlib.import_module("data_processing.common.EnsureByteContext")
@@ -197,21 +187,12 @@
         df.foreach(lambda x: parse_dicom_from_delta_record(x, json_path))
 
     # save parsed json headers to tables
-<<<<<<< HEAD
     with CodeTimer(logger, 'read jsons and save dicom headers'):
         header = spark.read.json(json_path)
         header.coalesce(256).write.format(os.environ["FORMAT_TYPE"]) \
             .mode("overwrite") \
             .option("mergeSchema", "true") \
             .save(dicom_header_path)
-=======
-    print (os.environ["TMPJSON_PATH"])
-    header = spark.read.json(os.environ["TMPJSON_PATH"])
-    header.write.format(os.environ["FORMAT_TYPE"]) \
-        .mode("overwrite") \
-        .option("mergeSchema", "true") \
-        .save(dicom_header_path)
->>>>>>> 3ee48a58
 
     # clean up temporary jsons
     if os.path.exists(json_path):
