--- conflicted
+++ resolved
@@ -9,13 +9,10 @@
 from data_processing.common.CodeTimer import CodeTimer
 from data_processing.common.custom_logger import init_logger
 from data_processing.common.sparksession import SparkConfig
-<<<<<<< HEAD
 from pyspark.sql.functions import udf, lit
 from pyspark.sql.types import StringType
-=======
 from data_processing.common.EnsureByteContext import EnsureByteContext 
-from pydicom import dcmread
->>>>>>> 251f162c
+
 import pydicom
 import time
 from io import BytesIO
@@ -26,42 +23,16 @@
 from filehash import FileHash
 from distutils.util import strtobool
 
-<<<<<<< HEAD
 logger = init_logger()
-
-class ByteOpenContext(object):
-    def __init__(self):
-        print ("Enabling byte IO reads")
-    def __enter__(self):
-        # Code to start a new transaction
-        import builtins
-        import io
-        if not hasattr(builtins, "default_open"): 
-            print ("Reconfigurating [builtins] to have default_open() attribute")
-            builtins.default_open = builtins.open
-        def io_open(*args, **kwargs):
-            print ("__io_open__(): ", args, kwargs)
-            if type(args[0])==io.BytesIO: return io.BufferedReader(args[0])
-            else: return builtins.default_open(*args, **kwargs)
-        builtins.io_open = io_open
-        print ("Reconfigurating [builtins] to use io_open() attribute")
-        builtins.open = builtins.io_open
-        return self
-    def __exit__(self, type, value, traceback):
-        import builtins
-        print ("Reconfigurating [builtins] to use default_open() attribute")
-        builtins.open = builtins.default_open
 
 
 def generate_uuid(path, content):
 
     file_path = path.split(':')[-1]
+    content = BytesIO(content)
 
-    with ByteOpenContext():
-        dcm_hash = FileHash('sha256').hash_file(BytesIO(content))
-    dcm_hash_file = FileHash('sha256').hash_file(file_path)
-
-    assert dcm_hash == dcm_hash_file
+    with EnsureByteContext():
+        dcm_hash = FileHash('sha256').hash_file(content)
 
     dicom_record_uuid = f'DICOM-{dcm_hash}'
     return dicom_record_uuid
@@ -72,16 +43,6 @@
     dirs, filename  = os.path.split(record.path)
 
     dataset = pydicom.dcmread(BytesIO(record.content))
-=======
-def parse_dicom_from_delta_record(record):
-    
-    spark_url_path  = record.path 
-    dirs, filename  = os.path.split(spark_url_path)
-    file_path       = spark_url_path.split(':')[-1]
-    content	    = BytesIO(record.content)
-
-    dataset = dcmread(content)
->>>>>>> 251f162c
 
     kv = {}
     types = set()
@@ -97,15 +58,7 @@
         # not sure how to handle a sequence!
         # if type(elem.value) in [pydicom.sequence.Sequence]: print ( elem.keyword, type(elem.value), elem.value)
 
-<<<<<<< HEAD
     kv['dicom_record_uuid'] = record.dicom_record_uuid 
-=======
-    with EnsureByteContext():
-        dcm_hash = FileHash('sha256').hash_file(content)
-
-    dicom_record_uuid = f'DICOM-{dcm_hash}'
-    kv['dicom_record_uuid'] = dicom_record_uuid 
->>>>>>> 251f162c
 
     with open("jsons/"+filename, 'w') as f:
         json.dump(kv, f)
