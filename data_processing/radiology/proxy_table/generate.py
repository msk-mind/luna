--- conflicted
+++ resolved
@@ -10,9 +10,12 @@
 from data_processing.common.sparksession import SparkConfig
 from pydicom import dcmread
 from io import BytesIO
-<<<<<<< HEAD
 import os, shutil
 import json
+import yaml, os
+import subprocess
+
+ENVIRONMENTAL_VARS = ['host', 'source_path', 'destination_path',  'files_count']
 
 def parse_dicom_from_delta_record(record):
     dataset = dcmread(BytesIO(record.content))
@@ -22,18 +25,8 @@
     
     dirs, filename = os.path.split(record.path)
     with open("jsons/"+filename, 'w') as f:
+        print("write " + "jsons/"+filename)
         json.dump(kv, f)
-=======
-import yaml, os
-import subprocess
-
-ENVIRONMENTAL_VARS = ['host', 'source_path', 'destination_path',  'files_count']
-
-def parse_dicom_from_delta_record(record):
-    dataset = dcmread(BytesIO(record.content))
-    print(dataset)
-    exit()
->>>>>>> 1caa64c3
 
 @click.command()
 @click.option('-t', '--template_file', default=None, type=click.Path(exists=True),
@@ -41,7 +34,7 @@
                    "See data_processing/radiology/proxy_table/data_ingestion_template.yaml.template")
 @click.option('-f', '--config_file', default='config.yaml', type=click.Path(exists=True),
               help="path to config file containing application configuration. See config.yaml.template")
-@click.option('-s', '--skip_transfer', 
+@click.option('-s', '--skip_transfer', is_flag=True,
               help='do not transfer files from xnat mount, use existing files located at (by default): /dicom')
 def cli(template_file, config_file, skip_transfer):
     """
@@ -64,8 +57,6 @@
     format = 'delta'
     spark = SparkConfig().spark_session(config_file, "data_processing.radiology.proxy_table.generate")
 
-<<<<<<< HEAD
-=======
     # read template_file yaml and set environmental variables for subprocesses
     with open(template_file, 'r') as template_file_stream:
         template_dict = yaml.safe_load(template_file_stream)
@@ -77,8 +68,7 @@
         os.environ[var] = str(template_dict[var])
 
     # subprocess call will preserve environmental variables set by the parent thread.
-    # TODO: fix, pass actual booleans through makefile instead of true/false
-    if skip_transfer.lower() == "true":
+    if not skip_transfer:
         # subprocess - transfer files if needed
         transfer_cmd = "time ./data_processing/radiology/proxy_table/transfer_files.sh $({0})".format(template_file)
         subprocess.call(transfer_cmd, shell=True)
@@ -88,13 +78,15 @@
         start_time = time.time()
 
     # subprocess - create proxy table
-    create_proxy_table(spark, logger, "dicom")
+    if not os.path.exists("jsons"):
+        os.makedirs("jsons")
+
+    create_proxy_table(spark, logger, "dicom", format)
     print("--- Finished building proxy table in %s seconds ---" % (time.time() - start_time))
 
-def create_proxy_table(spark, logger, dest_dir):
+def create_proxy_table(spark, logger, dest_dir, format):
     accum = spark.sparkContext.accumulator(0)
 
->>>>>>> 1caa64c3
     # use spark to read data from file system and write to parquet format
     logger.info("generating binary proxy table... ")
 
@@ -105,41 +97,25 @@
         df = spark.read.format("binaryFile"). \
             option("pathGlobFilter", "*.dcm"). \
             option("recursiveFileLookup", "true"). \
-<<<<<<< HEAD
             load("/Users/rosed2/Downloads/mskmind_test")
-=======
-            load("/gpfs/mskmindhdp_emc/data/radiology/BC_16-512_MR_20201028_UWpYXajT5F")
->>>>>>> 1caa64c3
 
         df.coalesce(128).write.format(format) \
             .mode("overwrite") \
             .save(dest_dir)
-
-    # use spark to read data from delta table into memory
-    with CodeTimer(logger, 'delta table load'):
-        header = df.foreach(parse_dicom_from_delta_record)
     
-    df.write.format(format).mode("overwrite").save("dicom_header")
-
     # parse all dicom files
-    if not os.path.exists("jsons"):
-        os.makedirs("jsons")
-
     with CodeTimer(logger, 'read and parse dicom'):
         df.foreach(parse_dicom_from_delta_record)
 
     # save parsed json headers to tables
     header = spark.read.json("jsons")
     header.write.format(format) \
-	.mode("overwrite") \
-	.option("mergeSchema", "true") \
-	.save("dicom_header")
+        .mode("overwrite") \
+        .option("mergeSchema", "true") \
+        .save("dicom_header")
 
     if os.path.exists("jsons"):
         shutil.rmtree("jsons")
-
-<<<<<<< HEAD
-    print("--- Finished in %s seconds ---" % (time.time() - start_time))
 
     print("Total dicom headers: ", str(df.count()))
     df = spark.read.format("delta").load("dicom_header")
@@ -147,8 +123,5 @@
     df.show(2, False)
 
 
-
-=======
->>>>>>> 1caa64c3
 if __name__ == "__main__":
     cli()