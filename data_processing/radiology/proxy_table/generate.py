--- conflicted
+++ resolved
@@ -15,11 +15,8 @@
 import json
 import yaml, os
 import subprocess
-<<<<<<< HEAD
 from filehash import FileHash
-=======
 from distutils.util import strtobool
->>>>>>> 9815e441
 
 ENVIRONMENTAL_VARS = ['host', 'source_path', 'destination_path',  'files_count']
 
