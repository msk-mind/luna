--- conflicted
+++ resolved
@@ -22,12 +22,7 @@
 
 import os
 
-<<<<<<< HEAD
-from data_processing.pathology.common.slideviewer_client import fetch_slide_ids, download_zip, \
-    unzip
-=======
-from data_processing.pathology.proxy_table.regional_annotation.slideviewer_client import fetch_slide_ids
->>>>>>> 745961db
+from data_processing.pathology.common.slideviewer_client import fetch_slide_ids
 
 logger = init_logger()
 
@@ -194,7 +189,7 @@
                    'SLIDEVIEWER_API_URL'
                    )
 
-    spark.sparkContext.addPyFile("./data_processing/pathology/proxy_table/regional_annotation/slideviewer_client.py")
+    spark.sparkContext.addPyFile("./data_processing/pathology/common/slideviewer_client.py")
     df = df.groupby(['slideviewer_path', 'user']) \
         .applyInPandas(process_regional_annotation_slide_row_pandas, schema=df.schema)
     df.show()
