[metadata]
name = pyluna-pathology
version = attr: __version__
description = Transformation functions and services for multi-modal oncology data
long_description = file: README.md
long_description_content_type = text/markdown
keywords = radiology, pathology, clinical
license = Apache License version 2.0
home_page = https://componcmsk.org/msk-mind/
author = msk-mind
author_email = CompOncBST@mskcc.org
url = https://github.com/msk-mind/luna
project_urls =
	Bug Tracker = https://github.com/msk-mind/luna/issues
classifiers =
    Framework :: Pytest
    Development Status :: 3 - Alpha
    License :: OSI Approved :: Apache Software License
    Operating System :: OS Independent
    Programming Language :: Python :: 3
    Programming Language :: Python :: 3.6
    Programming Language :: Python :: 3.7
    Topic :: Scientific/Engineering :: Artificial Intelligence

# lib can work off of a zip file
[options]
zip_safe = True
packages =
    find_namespace:

# keep dependencies abstract and not specific to a particular version
install_requires =
    openslide-python
    shapely
    seaborn
    ijson
    geojson
    orjson
    torch
    torchvision
    staintools
    pyluna-common
    scikit-learn
    girder-client==3.1.3
<<<<<<< HEAD
    spams
    h5py
=======
    ray 
    torchmetrics


>>>>>>> 4eade9c0

[options.package_data]
* = *.dcm, *.svg, *.bmp, *.yaml, *.yml, *.parquet, *.crc, *.json, *.npy, tests*

[options.extras_require]
dev =
    pytest
    pytest-cov
    pytest-mock
    pytest-runner
    testfixtures
    requests-mock
    mock
    wheel>=0.22
    pyinstaller>=4.0
    poetry
    python-semantic-release
    m2r2
    twine
    Sphinx

# paths to executables
[options.entry_points]
console_scripts =
    dsa = luna.pathology.cli.dsa.dsa_viz:cli [pathology]
    dsa_annotation = luna.pathology.cli.dsa.dsa_annotations:cli [pathology]
    generate_tiles = luna.pathology.cli.generate_tile:cli [pathology]
    generate_mask = luna.pathology.cli.generate_mask:cli [pathology]
    extract_stain_texture = luna.pathology.cli.extract_stain_texture:cli [pathology]
    infer_tiles = luna.pathology.cli.infer_tile_labels:cli [pathology]
    load_slide = luna.pathology.cli.load_slide:cli [pathology]
    visualize_tiles_png = luna.pathology.cli.visualize_tile_labels:cli [pathology]
    load_regional_annotations = luna.pathology.cli.dsa.dsa_regional_annotations:cli [pathology]
    train_tissue_classifier = luna.pathology.cli.train_tissue_classifier:cli [pathology]


[bdist_wheel]
universal = 1

[flake8]
exclude = docs

[aliases]
# Define setup.py command aliases here
test = pytest

[tool:pytest]
collect_ignore = ['setup.py']

[semantic_release]
version_pattern = ../VERSION.txt:(\d+\.\d+\.\d+)
changelog_file = ../HISTORY.md
commit_version_number = True
major_on_zero = False
## below configurations will be set when running `semantic-release publish`
# upload_to_pypi = True
# repository = pypitest
# upload_to_release = False<|MERGE_RESOLUTION|>--- conflicted
+++ resolved
@@ -42,15 +42,12 @@
     pyluna-common
     scikit-learn
     girder-client==3.1.3
-<<<<<<< HEAD
     spams
     h5py
-=======
-    ray 
+    ray
     torchmetrics
+    docker
 
-
->>>>>>> 4eade9c0
 
 [options.package_data]
 * = *.dcm, *.svg, *.bmp, *.yaml, *.yml, *.parquet, *.crc, *.json, *.npy, tests*
