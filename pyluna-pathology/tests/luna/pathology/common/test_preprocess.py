import pytest
import os, shutil
import json
import numpy as np
import openslide
from openslide.deepzoom import DeepZoomGenerator

from luna.pathology.common.preprocess import *

output_dir = "pyluna-pathology/tests/luna/pathology/common/testdata/output-123"
slide_path = "pyluna-pathology/tests/luna/pathology/common/testdata/123.svs"
scores_csv_path = "pyluna-pathology/tests/luna/pathology/common/testdata/input/tile_scores_and_labels.csv"
slide = openslide.OpenSlide(slide_path)
img_arr = get_downscaled_thumbnail(slide, 10)

def test_get_scale_factor_at_magnification_double():
    # slide scanned mag is 20
    res = get_scale_factor_at_magnfication(slide, 10)
    assert 2 == res

def test_get_scale_factor_at_magnification_error():
    # slide scanned mag is 20
    with pytest.raises(ValueError):
        get_scale_factor_at_magnfication(slide, 40)

def test_get_tile_color():

    res = get_tile_color(0.1)
    assert 3 == len(res)

def test_get_tile_color_str():

    res = get_tile_color("blue")
    assert 3 == len(res)

def test_get_full_resolution_generator():

    generator, level = get_full_resolution_generator(slide, 128)
    assert isinstance(generator, DeepZoomGenerator)
    assert 12 == level

def test_get_downscaled_thumbnail():
    res = get_downscaled_thumbnail(slide, 10)

    assert isinstance(res, np.ndarray)

def test_array_to_slide():
    res = array_to_slide(img_arr)

    assert isinstance(res, openslide.ImageSlide)

def test_make_otsu():
<<<<<<< HEAD
    # pass a rgb image
    res = make_otsu(img_arr)
=======

    res = make_otsu(img_arr) # This takes a RGB
>>>>>>> a63e938b

    assert 0 == np.count_nonzero(res[0])
    assert isinstance(res, np.ndarray)

def test_pretile_scoring(requests_mock):

    # setup
    os.makedirs(output_dir, exist_ok=True)

    params = {"tile_size":128,
              "requested_magnification":20,
              "project_id": "project",
              "labelset": "default_labels",
              "filter": {
                  "otsu_score": 0.5
              },
              "annotation_table_path": "pyluna-pathology/tests/luna/pathology/common/testdata/project/tables/REGIONAL_METADATA_RESULTS"
              }
    res = pretile_scoring(slide_path, output_dir,
                          "pyluna-pathology/tests/luna/pathology/common/testdata/project/tables/REGIONAL_METADATA_RESULTS",
                          params, "123")

    print(res)
    assert 'pyluna-pathology/tests/luna/pathology/common/testdata/output-123/tiles.slice.pil' == res['data']
    assert 'pyluna-pathology/tests/luna/pathology/common/testdata/output-123/address.slice.csv' == res['aux']
    assert 'RGB' == res['pil_image_bytes_mode']
    assert 20 == res['full_resolution_magnification']
    assert ['coordinates', 'otsu_score', 'purple_score', 'regional_label'] == res['available_labels']
    assert '123.svs' == res['image_filename']

    # clean up
    shutil.rmtree(output_dir)

"""
# works on a cuda enabled env
def test_run_model():

    params = {
        "model_package": "luna.pathology.models.eng_tissuenet",
        "model": {
            "checkpoint_path": "/gpfs/mskmindhdp_emc/user/shared_data_folder/kohlia/tile_classifier/ckpts/4.ckpt",
            "n_classes": 5
        }
    }
    res = run_model('/gpfs/mskmindhdp_emc/data/TCGA-BRCA/TCGA-D8-A4Z1-01Z-00-DX1.D39D38B5-FC9F-4298-8720-016407DC6591/test_collect_tiles/tiles.slice.pil',
                    '/gpfs/mskmindhdp_emc/data/TCGA-BRCA/TCGA-D8-A4Z1-01Z-00-DX1.D39D38B5-FC9F-4298-8720-016407DC6591/test_collect_tiles/address.slice.csv',
                    'pyluna-pathology/tests/luna/pathology/common/testdata', params)

    print(res)
"""<|MERGE_RESOLUTION|>--- conflicted
+++ resolved
@@ -50,14 +50,7 @@
     assert isinstance(res, openslide.ImageSlide)
 
 def test_make_otsu():
-<<<<<<< HEAD
-    # pass a rgb image
-    res = make_otsu(img_arr)
-=======
-
     res = make_otsu(img_arr) # This takes a RGB
->>>>>>> a63e938b
-
     assert 0 == np.count_nonzero(res[0])
     assert isinstance(res, np.ndarray)
 
