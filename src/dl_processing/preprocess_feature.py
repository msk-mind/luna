--- conflicted
+++ resolved
@@ -44,166 +44,6 @@
 
 logger = init_logger()
 
-<<<<<<< HEAD
-=======
-def process_patient(patient, target_spacing):
-    """
-    Given a row with source and destination file paths for a single case, resamples segmentation
-    and acquisition. Also, clips acquisition range to abdominal window.
-    :param case_row: pandas DataFrame row with fields "preprocessed_seg_path" and "preprocessed_img_path"
-    :return: None
-    """
-    
-    # TODO add multiprocess logging if spark performance doesn't work out.
-    img_col = patient.img
-    seg_col = patient.seg
-    img_output = patient.preprocessed_img_path
-    seg_output = patient.preprocessed_seg_path
-
-    if os.path.exists(img_output) and os.path.exists(seg_output):
-        logger.warning(img_output + " and " + seg_output + " already exists.")
-        return
-
-    if not os.path.exists(img_col):
-        logger.warning(img_col + " does not exist.")
-        return
-
-    if not os.path.exists(seg_col):
-        logger.warning(seg_col + " does not exist.")
-        return
-
-    img, img_header = load(img_col)
-    target_shape = calculate_target_shape(img, img_header, target_spacing)
-
-    img = resample_volume(img, 3, target_shape)
-    np.save(img_output, img)
-    logger.info("saved img at " + img_output)
-
-    seg, _ = load(seg_col)
-    seg = interpolate_segmentation_masks(seg, target_shape)
-    np.save(seg_output, seg)
-    logger.info("saved seg at " + seg_output)
-
-    # since spark df is immutable, can't condition path columns (preprocessed_seg_path and preprocessed_img_path)
-    # based on results of resampling volumes
-
-    return
-
-def process_patient_koalas_udf(patient):
-    """
-    Given a row with source and destination file paths for a single case, resamples segmentation
-    and acquisition. Also, clips acquisition range to abdominal window.
-    :param case_row: pandas DataFrame row with fields "preprocessed_seg_path" and "preprocessed_img_path"
-    :return: None
-    """
-    # TODO add multiprocess logging if spark performance doesn't work out.
-    img_col = patient.img.item()
-    seg_col = patient.seg.item()
-
-    img_output = patient.preprocessed_img_path.item()
-    seg_output = patient.preprocessed_seg_path.item()
-    target_spacing = (patient.preprocessed_target_spacing_x, patient.preprocessed_target_spacing_y, patient.preprocessed_target_spacing_z)
-    
-    if os.path.exists(img_output) and os.path.exists(seg_output):
-        logger.warning(img_output + " and " + seg_output + " already exists.")
-        return
-
-    if not os.path.exists(img_col):
-        logger.warning(img_col + " does not exist.")
-        patient['preprocessed_img_path'] = ""
-        patient['preprocessed_seg_path'] = ""
-        return
-
-    if not os.path.exists(seg_col):
-        logger.warning(seg_col + " does not exist.")
-        patient['preprocessed_img_path'] = ""
-        patient['preprocessed_seg_path'] = ""
-        return
-
-    try: 
-        img, img_header = load(img_col)
-        target_shape = calculate_target_shape(img, img_header, target_spacing)
-
-        img = resample_volume(img, 3, target_shape)
-        np.save(img_output, img)
-        logger.info("saved img at " + img_output)
-
-        seg, _ = load(seg_col)
-        seg = interpolate_segmentation_masks(seg, target_shape)
-        np.save(seg_output, seg)
-        logger.info("saved seg at " + seg_output)
-    except:
-        logger.warning("failed to generate resampled volume.")
-        patient['preprocessed_img_path'] = ""
-        patient['preprocessed_seg_path'] = ""
-
-    return patient
-
-def process_patient_koalas_udf_iterate_row(patient):
-    """
-    Given a row with source and destination file paths for a single case, resamples segmentation
-    and acquisition. Also, clips acquisition range to abdominal window.
-    :param case_row: pandas DataFrame row with fields "preprocessed_seg_path" and "preprocessed_img_path"
-    :return: None
-    """
-    # TODO add multiprocess logging if spark performance doesn't work out.
-    # for index, patient in df.iterrows():
-
-    img_col = patient.img
-    seg_col = patient.seg
-
-    img_output = patient.preprocessed_img_path
-    seg_output = patient.preprocessed_seg_path
-    target_spacing = (patient.preprocessed_target_spacing_x, patient.preprocessed_target_spacing_y, patient.preprocessed_target_spacing_z)
-
-    if os.path.exists(img_output) and os.path.exists(seg_output):
-        logger.warning(img_output + " and " + seg_output + " already exists.")
-        return
-
-    if not os.path.exists(img_col):
-        logger.warning(img_col + " does not exist.")
-        patient['preprocessed_img_path'] = ""
-        patient['preprocessed_seg_path'] = ""
-        return
-
-    if not os.path.exists(seg_col):
-        logger.warning(seg_col + " does not exist.")
-        patient['preprocessed_img_path'] = ""
-        patient['preprocessed_seg_path'] = ""
-        return
-
-    try: 
-        img, img_header = load(img_col)
-        target_shape = calculate_target_shape(img, img_header, target_spacing)
-
-        img = resample_volume(img, 3, target_shape)
-        np.save(img_output, img)
-        logger.info("saved img at " + img_output)
-
-        seg, _ = load(seg_col)
-        seg = interpolate_segmentation_masks(seg, target_shape)
-        np.save(seg_output, seg)
-        logger.info("saved seg at " + seg_output)
-    except:
-        logger.warning("failed to generate resampled volume.")
-        patient['preprocessed_img_path'] = ""
-        patient['preprocessed_seg_path'] = ""
-
-    return patient
-
-
-def process_patient_koalas_udf_iterate(df):
-    """
-    Given a row with source and destination file paths for a single case, resamples segmentation
-    and acquisition. Also, clips acquisition range to abdominal window.
-    :param case_row: pandas DataFrame row with fields "preprocessed_seg_path" and "preprocessed_img_path"
-    :return: None
-    """
-
-    Parallel(n_jobs=8)(delayed(process_patient_koalas_udf_iterate_row)(patient) for _, patient in df.iterrows())
-    return df
-
->>>>>>> 962bbba1
 def process_patient_pandas_udf(patient):
     """
     Given a row with source and destination file paths for a single case, resamples segmentation
@@ -391,37 +231,9 @@
     if not os.path.exists(feature_files) and not hdfs:
         os.mkdir(feature_files)
     
-<<<<<<< HEAD
     # Preprocess Features Using Pandas DF and applyInPandas() [Apache Arrow]:
     df.groupBy("feature_uuid").applyInPandas(process_patient_pandas_udf, schema = df.schema).show()
 
-=======
-    
-    # Performance Testing, uncomment for type you want to run
-    
-    # Using Sparkdf + Parallel processing
-    # results = Parallel(n_jobs=8)(delayed(process_patient)(row, target_spacing) for row in df.rdd.collect())
-
-    # Using Pandas DF and applyInPandas() [Apache Arrow]:
-    print("** Testing Pandas UDF **")
-    df = df.groupBy("feature_uuid").applyInPandas(process_patient_pandas_udf, schema = df.schema)
-
-    # koalas - apply udf [single processing]
-    # print("  ** Testing: Apply Koalas UDF **")
-    # ks.set_option("compute.default_index_type", "distributed") 
-    # df = df.to_koalas()         
-    # df.groupby('feature_uuid').apply(process_patient_koalas_udf)
-    # df = df.to_spark()
-
-    # koalas - batch apply udf - and PARALLEL processing on batches
-    #print("  ** Testing: Koalas apply_batch udf and parallel processing on each batch **")
-    #ks.set_option("compute.default_index_type", "distributed") 
-    #df = df.to_koalas()         
-    #df.groupby('feature_uuid').apply(process_patient_koalas_udf)
-    #df.koalas.apply_batch(process_patient_koalas_udf_iterate)
-    #df = df.to_spark()
-    
->>>>>>> 962bbba1
     # write table
     df.write.format("delta").mode("overwrite").save(feature_table)
 
