--- conflicted
+++ resolved
@@ -2,12 +2,9 @@
 
 <!--next-version-placeholder-->
 
-<<<<<<< HEAD
 ## v0.2.0 (2022-04-18)
+Improved installation and testing.
 
-
-=======
->>>>>>> d9f6bb1b
 ## v0.1.2 (2022-04-14)
 Extensive updates to the CLI tools and removal of old code. 
 
